--- conflicted
+++ resolved
@@ -4,13 +4,9 @@
 
 import requests
 
-<<<<<<< HEAD
 from llamalabs import defaults
-from llamalabs.agents import api
-=======
 if TYPE_CHECKING:
     from llamalabs.agents.api import AgentQuery
->>>>>>> 06ea5d08
 
 UserStoragePrimitives = Union[bool, int, float, str, bytes, None]
 UserStorageType = Union[
