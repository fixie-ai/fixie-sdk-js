--- conflicted
+++ resolved
@@ -74,25 +74,6 @@
 uvloop = ["uvloop (>=0.15.2)"]
 
 [[package]]
-<<<<<<< HEAD
-=======
-name = "botocore"
-version = "1.29.82"
-description = "Low-level, data-driven core of boto 3."
-category = "main"
-optional = false
-python-versions = ">= 3.7"
-
-[package.dependencies]
-jmespath = ">=0.7.1,<2.0.0"
-python-dateutil = ">=2.1,<3.0.0"
-urllib3 = ">=1.25.4,<1.27"
-
-[package.extras]
-crt = ["awscrt (==0.16.9)"]
-
-[[package]]
->>>>>>> de0f4ba0
 name = "certifi"
 version = "2022.12.7"
 description = "Python package for providing Mozilla's CA Bundle."
@@ -650,7 +631,7 @@
 name = "packaging"
 version = "23.0"
 description = "Core utilities for Python packages"
-category = "dev"
+category = "main"
 optional = false
 python-versions = ">=3.7"
 
@@ -1114,11 +1095,7 @@
 [metadata]
 lock-version = "1.1"
 python-versions = "^3.8"
-<<<<<<< HEAD
-content-hash = "00f22ccb0133205966d943cde3f02eb57af1d3ace80075e670192abd3447f7f0"
-=======
-content-hash = "7931d22f0f0fe229a0edc2aabfa8fda8c28ebcf2911afa658d5c570a31bc3831"
->>>>>>> de0f4ba0
+content-hash = "a8924ff8d2fdb0c2a94990339a018c44b985e92a7727e14deb82fa316abe10bd"
 
 [metadata.files]
 anyio = [
@@ -1162,13 +1139,6 @@
     {file = "black-22.8.0-py3-none-any.whl", hash = "sha256:d2c21d439b2baf7aa80d6dd4e3659259be64c6f49dfd0f32091063db0e006db4"},
     {file = "black-22.8.0.tar.gz", hash = "sha256:792f7eb540ba9a17e8656538701d3eb1afcb134e3b45b71f20b25c77a8db7e6e"},
 ]
-<<<<<<< HEAD
-=======
-botocore = [
-    {file = "botocore-1.29.82-py3-none-any.whl", hash = "sha256:b31e86f9b51eced5506a0f6038370fe8c1355000379610def1bb9e91cae9e77e"},
-    {file = "botocore-1.29.82.tar.gz", hash = "sha256:913ca09a184cf4428f05838afc631c4fb93f3b173871b69d66230fd14656a3a1"},
-]
->>>>>>> de0f4ba0
 certifi = [
     {file = "certifi-2022.12.7-py3-none-any.whl", hash = "sha256:4ad3232f5e926d6718ec31cfc1fcadfde020920e278684144551c91769c7bc18"},
     {file = "certifi-2022.12.7.tar.gz", hash = "sha256:35824b4c3a97115964b408844d64aa14db1cc518f6562e8d7261699d1350a9e3"},
