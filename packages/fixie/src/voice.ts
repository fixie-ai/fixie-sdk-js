--- conflicted
+++ resolved
@@ -111,15 +111,6 @@
   /** Warm up the VoiceSession by making network connections. This is called automatically when the VoiceSession object is created. */
   warmup(): void {
     console.log('[voiceSession] warming up');
-<<<<<<< HEAD
-    const url = this.params?.webrtcUrl ?? 'wss://wsapi.fixie.ai';
-    this.socket = new WebSocket(url);
-    this.socket.onopen = () => this.handleSocketOpen();
-    this.socket.onmessage = (event) => this.handleSocketMessage(event);
-    this.socket.onclose = (event) => this.handleSocketClose(event);
-=======
-    this.audioStarted = false;
-    this.started = false;
     try {
       const url = this.params?.webrtcUrl ?? 'wss://wsapi.fixie.ai';
       this.socket = new WebSocket(url);
@@ -132,7 +123,6 @@
       console.error('[voiceSession] failed to create socket', e);
       this.onError?.(new VoiceSessionError(`Failed to create socket: ${err.message}`));
     }
->>>>>>> ffd0283e
   }
 
   /** Start the audio channels associated with this VoiceSession. This will request microphone permissions from the user. */
