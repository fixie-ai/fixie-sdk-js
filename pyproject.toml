--- conflicted
+++ resolved
@@ -26,10 +26,7 @@
 PyJWT = "^2.6.0"
 requests = "^2.28.1"
 rich = "^12.6.0"
-<<<<<<< HEAD
-=======
 dataclasses-json = "^0.5.7"
->>>>>>> de0f4ba0
 
 [tool.poetry.dev-dependencies]
 pytest = "^7.1.3"
@@ -46,10 +43,7 @@
 mkdocs-material = "^7.3"
 mkdocs-windmill = "^1.0.5"
 mkdocs-cinder = "^1.2.0"
-<<<<<<< HEAD
 fastapi = { version = "^0.89.1", extras = ["all"] }
-=======
->>>>>>> de0f4ba0
 
 
 [tool.pytest.ini_options]
