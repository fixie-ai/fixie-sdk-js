--- conflicted
+++ resolved
@@ -177,13 +177,8 @@
 
     def create_agent(
         self,
-<<<<<<< HEAD
-        name: Optional[str] = None,
-        description: Optional[str] = None,
-=======
         name: str,
         description: str,
->>>>>>> d97b59b2
         query_url: Optional[str] = None,
         func_url: Optional[str] = None,
         more_info_url: Optional[str] = None,
@@ -194,13 +189,8 @@
             """
             mutation CreateAgent(
                 $handle: String!,
-<<<<<<< HEAD
-                $name: String,
-                $description: String,
-=======
                 $name: String!,
                 $description: String!,
->>>>>>> d97b59b2
                 $queryUrl: String,
                 $funcUrl: String,
                 $moreInfoUrl: String,
@@ -225,15 +215,8 @@
         )
 
         variable_values: Dict[str, Any] = {"handle": self._handle}
-<<<<<<< HEAD
-        if name is not None:
-            variable_values["name"] = name
-        if description is not None:
-            variable_values["description"] = description
-=======
         variable_values["name"] = name
         variable_values["description"] = description
->>>>>>> d97b59b2
         if query_url is not None:
             variable_values["query_url"] = query_url
         if func_url is not None:
