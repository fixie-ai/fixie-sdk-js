#!/usr/bin/env python3

from __future__ import annotations

import logging
from typing import Any, BinaryIO, Dict, List, Optional

import requests
from gql import Client
from gql import gql
from gql.transport.requests import RequestsHTTPTransport

from fixieai import constants
from fixieai.client.agent import Agent
from fixieai.client.session import Session

_CLIENT: Optional["FixieClient"] = None
_SESSION: Optional[Session] = None


def get_client() -> FixieClient:
    """Return the global FixieClient instance."""
    global _CLIENT
    if not _CLIENT:
        _CLIENT = FixieClient()
    assert _CLIENT is not None
    return _CLIENT


def get_session() -> Session:
    """Return the global Fixie Session instance."""
    global _SESSION
    if not _SESSION:
        _SESSION = Session(get_client())
    assert _SESSION is not None
    return _SESSION


def get_agents() -> Dict[str, Dict[str, str]]:
    """Return metadata about all Fixie Agents. The keys of the returned
    dictionary are Agent IDs, and the values are dictionaries containing
    metadata about each Agent."""
    return get_client().get_agents()


def query(text: str) -> str:
    """Run a query."""
    return get_session().query(text)


def get_embeds() -> List[Dict[str, Any]]:
    """Return a list of Embeds."""
    return get_session().get_embeds()


class FixieClient:
    """FixieClient is a client to the Fixie system.

    Args:
        api_key: The API key for the Fixie API server. If not provided, the
            FIXIE_API_KEY environment variable will be used. If that is not
            set, the authenticated user API key will be used, or a ValueError
            will be raised if the user is not authenticated.
    """

    def __init__(
        self,
        api_key: Optional[str] = None,
    ):
        self._api_key = api_key or constants.fixie_api_key()
        logging.info(f"Using Fixie API URL: {constants.FIXIE_API_URL}")
        self._request_headers = {"Authorization": f"Bearer {self._api_key}"}
        transport = RequestsHTTPTransport(
            url=constants.FIXIE_GRAPHQL_URL,
            headers=self._request_headers,
        )
        self._gqlclient = Client(transport=transport, fetch_schema_from_transport=False)

    @property
    def gqlclient(self) -> Client:
        """Return the underlying GraphQL client used by this FixieClient."""
        return self._gqlclient

    @property
    def url(self) -> str:
        """Return the URL of the Fixie API server."""
        return constants.FIXIE_API_URL

    def clone(self) -> "FixieClient":
        """Return a new FixieClient instance with the same configuration."""
        return FixieClient(api_key=self._api_key)

    def get_agents(self) -> Dict[str, Dict[str, str]]:
        """Return metadata about all running Fixie Agents. The keys of the returned
        dictionary are the Agent handles, and the values are dictionaries containing
        metadata about each Agent."""

        query = gql(
            """
            query getAgents {
                allAgents {
                    handle
                    name
                    description
                    moreInfoUrl
                }
            }
        """
        )
        result = self._gqlclient.execute(query)
        assert "allAgents" in result and isinstance(result["allAgents"], list)
        agents = result["allAgents"]
        return {agent["handle"]: agent for agent in agents}

    def get_agent(self, handle: str) -> Agent:
        """Return an existing Agent object."""
        return Agent(self, handle)

    def create_agent(
        self,
        handle: str,
        name: Optional[str] = None,
        description: Optional[str] = None,
        query_url: Optional[str] = None,
        func_url: Optional[str] = None,
        more_info_url: Optional[str] = None,
        deployment_url: Optional[str] = None,
        published: Optional[bool] = None,
    ) -> Agent:
        """Create a new Agent.

        Args:
            handle: The handle for the new Agent. This must be unique across all
                Agents owned by this user.
            name: The name of the new Agent.
            description: A description of the new Agent.
            query_url: The URL of the new Agent's query endpoint.
            func_url: The URL of the new Agent's func endpoint.
            more_info_url: A URL with more information about the new Agent.
            deployment_url: A URL where the Agent is hosted.
            published: Whether the new Agent should be published.
        """
        agent = Agent(self, handle)
<<<<<<< HEAD
        agent.create_agent(name, description, more_info_url, deployment_url, published)
=======
        agent.create_agent(
            name, description, query_url, func_url, more_info_url, published
        )
>>>>>>> 1e3a661c
        return agent

    def get_sessions(self) -> List[str]:
        """Return a list of all session IDs."""

        query = gql(
            """
            query getSessions {
                allSessions {
                    handle
                }
            }
        """
        )
        result = self._gqlclient.execute(query)
        assert "allSessions" in result and isinstance(result["allSessions"], list)
        sessions = result["allSessions"]
        return [session["handle"] for session in sessions]

    def create_session(self) -> Session:
        """Create a new Session."""
        return Session(self)

    def get_session(self, session_id: str) -> Session:
        """Return an existing Session object."""
        return Session(self, session_id)

    def get_current_username(self) -> str:
        """Returns the username of the current user."""
        query = gql(
            """
            query getUsername {
                user {
                    username
                }
            }
        """
        )
        result = self._gqlclient.execute(query)
        assert "user" in result and isinstance(result["user"], dict)
        user = result["user"]
        assert "username" in user and isinstance(user["username"], str)
        return user["username"]

    def refresh_agent(self, agent_handle: str):
        """Indicates that an agent's prompts should be refreshed."""
        username = self.get_current_username()
        requests.post(
            f"{constants.FIXIE_REFRESH_URL}/{username}/{agent_handle}",
            headers=self._request_headers,
        ).raise_for_status()

    def deploy_agent(self, agent_handle: str, files: Dict[str, BinaryIO]):
        """Deploys an agent implementation."""
        username = self.get_current_username()
        requests.post(
            f"{constants.FIXIE_DEPLOYMENT_URL}/{username}/{agent_handle}",
            headers=self._request_headers,
            files=files,
        ).raise_for_status()<|MERGE_RESOLUTION|>--- conflicted
+++ resolved
@@ -124,7 +124,6 @@
         query_url: Optional[str] = None,
         func_url: Optional[str] = None,
         more_info_url: Optional[str] = None,
-        deployment_url: Optional[str] = None,
         published: Optional[bool] = None,
     ) -> Agent:
         """Create a new Agent.
@@ -137,17 +136,12 @@
             query_url: The URL of the new Agent's query endpoint.
             func_url: The URL of the new Agent's func endpoint.
             more_info_url: A URL with more information about the new Agent.
-            deployment_url: A URL where the Agent is hosted.
             published: Whether the new Agent should be published.
         """
         agent = Agent(self, handle)
-<<<<<<< HEAD
-        agent.create_agent(name, description, more_info_url, deployment_url, published)
-=======
         agent.create_agent(
             name, description, query_url, func_url, more_info_url, published
         )
->>>>>>> 1e3a661c
         return agent
 
     def get_sessions(self) -> List[str]:
