--- conflicted
+++ resolved
@@ -12,20 +12,12 @@
 FIXIE_USER_STORAGE_URL = f"{FIXIE_API_URL}/api/userstorage"
 # Fixie's refresh endpoint. It will be pinged when your agent comes alive.
 FIXIE_REFRESH_URL = f"{FIXIE_API_URL}/api/refresh"
-<<<<<<< HEAD
+# Fixie's OAuth redirect endpoint. Tokens sent to this endpoint will be redirected back
+# to your agent.
+FIXIE_OAUTH_REDIRECT_URL = f"{FIXIE_API_URL}/oauth"
 
 FIXIE_PUBLIC_KEY = """-----BEGIN PUBLIC KEY-----
 MCowBQYDK2VwAyEANcDOXX9KOKx64wNUuq9oyGKfj5lZJjM/0Qgj/A55PTw=
 -----END PUBLIC KEY-----"""
 
-FIXIE_AGENT_API_AUDIENCE = "https://app.fixie.ai/api"
-=======
-# Fixie's OAuth redirect endpoint. Tokens sent to this endpoint will be redirected back
-# to your agent.
-FIXIE_OAUTH_REDIRECT_URL = f"{FIXIE_API_URL}/oauth"
-
-
-FIXIE_PUBLIC_KEY = """-----BEGIN PUBLIC KEY-----
-MCowBQYDK2VwAyEANcDOXX9KOKx64wNUuq9oyGKfj5lZJjM/0Qgj/A55PTw=
------END PUBLIC KEY-----"""
->>>>>>> df5a62e8
+FIXIE_AGENT_API_AUDIENCE = "https://app.fixie.ai/api"