--- conflicted
+++ resolved
@@ -12,13 +12,11 @@
 FIXIE_USER_STORAGE_URL = f"{FIXIE_API_URL}/api/userstorage"
 # Fixie's refresh endpoint. It will be pinged when your agent comes alive.
 FIXIE_REFRESH_URL = f"{FIXIE_API_URL}/api/refresh"
-<<<<<<< HEAD
 # Fixie's OAuth redirect endpoint. Tokens sent to this endpoint will be redirected back
 # to your agent.
 FIXIE_OAUTH_REDIRECT_URL = f"{FIXIE_API_URL}/oauth"
-=======
+
 
 FIXIE_PUBLIC_KEY = """-----BEGIN PUBLIC KEY-----
 MCowBQYDK2VwAyEANcDOXX9KOKx64wNUuq9oyGKfj5lZJjM/0Qgj/A55PTw=
------END PUBLIC KEY-----"""
->>>>>>> ef4e8115
+-----END PUBLIC KEY-----"""