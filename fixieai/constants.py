"""This file holds some configuration constants, including URL to Fixie services,
and your Fixie API key."""

import os

import yaml

# Base Fixie platform URL.
FIXIE_API_URL = os.getenv("FIXIE_API_URL", "https://app.fixie.ai")
# Path to fixie config file.
FIXIE_CONFIG_PATH = os.getenv(
    "FIXIE_CONFIG_PATH",
    os.path.expanduser("~/.config/fixie/config.yaml"),
)

# Fixie's UserStorage service URL.
FIXIE_USER_STORAGE_URL = f"{FIXIE_API_URL}/api/userstorage"
# Fixie's refresh endpoint. It will be pinged when your agent comes alive.
FIXIE_REFRESH_URL = f"{FIXIE_API_URL}/api/refresh"
# Fixie's OAuth redirect endpoint. Tokens sent to this endpoint will be redirected back
# to your agent.
FIXIE_OAUTH_REDIRECT_URL = f"{FIXIE_API_URL}/oauth"
# Fixie's JWKS URL.
FIXIE_JWKS_URL = f"{FIXIE_API_URL}/.well-known/jwks.json"

<<<<<<< HEAD
# Valid audiences for Fixie's query JWTs.
FIXIE_AGENT_API_AUDIENCES = ["https://app.fixie.ai/api", "https://app.dev.fixie.ai/api"]
=======
# The audience for Fixie's query JWTs.
FIXIE_AGENT_API_AUDIENCE = "https://app.fixie.ai/api"


def fixie_api_key() -> str:
    """Returns authenticated user's fixie api key.

    User may authenticate via `fixie auth`, or by setting FIXIE_API_KEY environment
    variable to override any previous authentication.

    If user is not authenticated and FIXIE_API_KEY is not set, a PermissionError is
    raised.
    """
    if "FIXIE_API_KEY" in os.environ:
        return os.environ["FIXIE_API_KEY"]
    try:
        with open(FIXIE_CONFIG_PATH) as fp:
            api_key = yaml.safe_load(fp)["fixie_api_key"]
            assert isinstance(api_key, str)
            return api_key
    except (FileNotFoundError, KeyError, AssertionError):
        raise PermissionError(
            "User is not authenticated. Run 'fixie auth' to authenticate, or set the "
            "FIXIE_API_KEY environment variable, which can be obtained from your "
            "profile page at https://app.fixie.ai/profile"
        )


def is_authenticated() -> bool:
    """Returns true if the current user is authenticated."""
    try:
        fixie_api_key()
    except PermissionError:
        return False
    else:
        return True
>>>>>>> 8c9f1fff
<|MERGE_RESOLUTION|>--- conflicted
+++ resolved
@@ -22,13 +22,8 @@
 FIXIE_OAUTH_REDIRECT_URL = f"{FIXIE_API_URL}/oauth"
 # Fixie's JWKS URL.
 FIXIE_JWKS_URL = f"{FIXIE_API_URL}/.well-known/jwks.json"
-
-<<<<<<< HEAD
 # Valid audiences for Fixie's query JWTs.
 FIXIE_AGENT_API_AUDIENCES = ["https://app.fixie.ai/api", "https://app.dev.fixie.ai/api"]
-=======
-# The audience for Fixie's query JWTs.
-FIXIE_AGENT_API_AUDIENCE = "https://app.fixie.ai/api"
 
 
 def fixie_api_key() -> str:
@@ -62,5 +57,4 @@
     except PermissionError:
         return False
     else:
-        return True
->>>>>>> 8c9f1fff
+        return True