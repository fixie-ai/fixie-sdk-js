import bodyParser from 'body-parser';
import bunyan from 'bunyan';
import bunyanFormat from 'bunyan-format';
import bunyanMiddleware from 'bunyan-middleware';
import express from 'express';
<<<<<<< HEAD
=======
import asyncHandler from 'express-async-handler';
import fs from 'fs';
>>>>>>> eac64d75
import got from 'got';
import _ from 'lodash';
import path from 'path';
import * as tsNode from 'ts-node';
import { Promisable } from 'type-fest';

/**
 * This file can be called in two environmentS:
 *
 *    1. From Python: calling the compiled JS. (This is the normal case.)
 *    2. From ts-node (This is for local dev.)
 *
 * In both cases, we want to be able to `require` an Agent written in TS.
 * In case (1), we need to call tsNode.register() to enable that.
 * In case (2), we don't need to call tsNode.register(), because we're already in ts-node. And if we do call it, it
 * actually creates problems.
 */
// @ts-expect-error
// eslint-disable-next-line @typescript-eslint/strict-boolean-expressions
if (!process[Symbol.for('ts-node.register.instance')]) {
  /**
   * We may need to explicitly pass the tsconfig.json here. Let's try omitting it and see if that works.
   */
  tsNode.register();
}

interface AgentMetadata {
  base_prompt: string;
  few_shots: string[];
}
interface Message {
  text: string;
}
interface AgentResponse {
  message: Message;
}
<<<<<<< HEAD
export interface FuncParam {
  text: string;
}
export type AgentFunc = (funcParam: FuncParam) => string;
=======

type AgentFunc = (args: string) => Promisable<string>;
>>>>>>> eac64d75

interface Agent {
  basePrompt: string;
  fewShots: string[];
  funcs: Record<string, AgentFunc>;
}

class FunctionNotFoundError extends Error {
  name = 'FunctionNotFoundError';
}

class ErrorWrapper extends Error {
  constructor(readonly message: string, readonly innerError: Error) {
    super(message);
  }
}

class FuncHost {
  private readonly agent: Agent;

  constructor(packagePath: string) {
    const absolutePath = path.resolve(packagePath);
    try {
      const requiredAgent = require(absolutePath);
      const allExports = Object.keys(requiredAgent).join(', ');

      if (typeof requiredAgent.BASE_PROMPT !== 'string') {
        throw new Error(
          `Agent must have a string export named BASE_PROMPT. The agent at ${absolutePath} exported the following: "${allExports}".`,
        );
      }
      if (typeof requiredAgent.FEW_SHOTS !== 'string') {
        throw new Error(
          `Agent must have a string export named FEW_SHOTS. The agent at ${absolutePath} exported the following: "${allExports}".`,
        );
      }
      const funcs = _.omit(requiredAgent, 'BASE_PROMPT', 'FEW_SHOTS');

      this.agent = {
        basePrompt: requiredAgent.BASE_PROMPT,
        fewShots: requiredAgent.FEW_SHOTS.split('\n\n'),
        funcs,
      };
    } catch (e: any) {
      if (e.code === 'MODULE_NOT_FOUND') {
        throw new ErrorWrapper(
          `Could not find package at path: ${absolutePath}. Does this path exist? If it does, did you specify a "main" field in your package.json?`,
          e,
        );
      }
      throw e;
    }
  }

  runFunction(funcName: string, args: Parameters<AgentFunc>[0]): ReturnType<AgentFunc> {
    if (!(funcName in this.agent.funcs)) {
      throw new FunctionNotFoundError(
        `Function not found: ${funcName}. Functions available: ${Object.keys(this.agent.funcs).join(', ')}`,
      );
    }
    return this.agent.funcs[funcName](args);
  }

  getAgentMetadata(): AgentMetadata {
    return {
      base_prompt: this.agent.basePrompt,
      few_shots: this.agent.fewShots,
    };
  }
}

/**
 * TODO:
 *  - watch mode
 *  - logger formatting for local dev
 */

export default async function serve({
  packagePath,
  port,
  silentStartup,
  refreshMetadataAPIUrl,
  silentRequestHandling = false,
  humanReadableLogs = false,
}: {
  packagePath: string;
  port: number;
  silentStartup: boolean;
  refreshMetadataAPIUrl?: string;
  silentRequestHandling?: boolean;
  humanReadableLogs?: boolean;
}) {
  const agentRunner = new FuncHost(packagePath);

  const app = express();

  function getLogStream() {
    if (silentRequestHandling) {
      return [];
    }
    if (humanReadableLogs) {
      // This looks pretty bad but we can iterate on it later.
      return [{ stream: bunyanFormat({ outputMode: 'short' }) }];
    }
    return [{ stream: process.stdout }];
  }

  const logger = bunyan.createLogger({
    name: 'fixie-serve',
    streams: getLogStream(),
  });
  app.use(bunyanMiddleware(logger));

  app.use(bodyParser.json());

  app.get('/', (_req, res) => res.send(agentRunner.getAgentMetadata()));
<<<<<<< HEAD
  app.post('/:funcName', (req, res) => {
    const funcName = req.params.funcName;

    if (typeof req.body.message?.text !== 'string') {
      res
        .status(400)
        // Is it a security problem to stringify untrusted input?
        .send(
          `Request body must be of the shape: {"message": {"text": "your input to the function"}}. However, the body was: ${
            JSON.stringify(
              req.body,
            )
          }`,
        );
      return;
    }

    const body = req.body as AgentResponse;

    try {
      const result = agentRunner.runFunction(funcName, body.message);
      const response: AgentResponse = { message: { text: result } };
      res.send(response);
    } catch (e: any) {
      if (e.name === 'FunctionNotFoundError') {
        res.status(404).send(e.message);
=======
  app.post(
    '/:funcName',
    asyncHandler(async (req, res) => {
      const funcName = req.params.funcName;
      const body = req.body;

      if (typeof req.body.message?.text !== 'string') {
        res
          .status(400)
          // Is it a security problem to stringify untrusted input?
          .send(
            `Request body must be of the shape: {"message": {"text": "your input to the function"}}. However, the body was: ${
              JSON.stringify(
                req.body,
              )
            }`,
          );
>>>>>>> eac64d75
        return;
      }

      try {
        const result = await agentRunner.runFunction(funcName, body.message);
        const response: AgentResponse = { message: { text: result } };
        res.send(response);
      } catch (e: any) {
        if (e.name === 'FunctionNotFoundError') {
          res.status(404).send(e.message);
          return;
        }
        const errorForLogging = _.pick(e, 'message', 'stack');
        logger.error(
          { error: errorForLogging, functionName: funcName },
          'Error running agent function',
        );
        res.status(500).send(errorForLogging);
      }
    }),
  );
  const server = await new Promise<ReturnType<typeof app.listen>>((resolve) => {
    const server = app.listen(port, () => resolve(server));
  });
  if (refreshMetadataAPIUrl !== undefined) {
    await got.post(refreshMetadataAPIUrl);
  }
  if (!silentStartup) {
    console.log(`Agent listening on port ${port}.`);
  }

  return server.close.bind(server);
}<|MERGE_RESOLUTION|>--- conflicted
+++ resolved
@@ -3,11 +3,8 @@
 import bunyanFormat from 'bunyan-format';
 import bunyanMiddleware from 'bunyan-middleware';
 import express from 'express';
-<<<<<<< HEAD
-=======
 import asyncHandler from 'express-async-handler';
 import fs from 'fs';
->>>>>>> eac64d75
 import got from 'got';
 import _ from 'lodash';
 import path from 'path';
@@ -44,15 +41,10 @@
 interface AgentResponse {
   message: Message;
 }
-<<<<<<< HEAD
 export interface FuncParam {
   text: string;
 }
-export type AgentFunc = (funcParam: FuncParam) => string;
-=======
-
-type AgentFunc = (args: string) => Promisable<string>;
->>>>>>> eac64d75
+export type AgentFunc = (funcParam: FuncParam) => Promisable<string>;
 
 interface Agent {
   basePrompt: string;
@@ -169,8 +161,7 @@
   app.use(bodyParser.json());
 
   app.get('/', (_req, res) => res.send(agentRunner.getAgentMetadata()));
-<<<<<<< HEAD
-  app.post('/:funcName', (req, res) => {
+  app.post('/:funcName', asyncHandler(async (req, res) => {
     const funcName = req.params.funcName;
 
     if (typeof req.body.message?.text !== 'string') {
@@ -190,31 +181,12 @@
     const body = req.body as AgentResponse;
 
     try {
-      const result = agentRunner.runFunction(funcName, body.message);
+      const result = await agentRunner.runFunction(funcName, body.message);
       const response: AgentResponse = { message: { text: result } };
       res.send(response);
     } catch (e: any) {
       if (e.name === 'FunctionNotFoundError') {
         res.status(404).send(e.message);
-=======
-  app.post(
-    '/:funcName',
-    asyncHandler(async (req, res) => {
-      const funcName = req.params.funcName;
-      const body = req.body;
-
-      if (typeof req.body.message?.text !== 'string') {
-        res
-          .status(400)
-          // Is it a security problem to stringify untrusted input?
-          .send(
-            `Request body must be of the shape: {"message": {"text": "your input to the function"}}. However, the body was: ${
-              JSON.stringify(
-                req.body,
-              )
-            }`,
-          );
->>>>>>> eac64d75
         return;
       }
 
@@ -234,8 +206,8 @@
         );
         res.status(500).send(errorForLogging);
       }
-    }),
-  );
+    }
+  }));
   const server = await new Promise<ReturnType<typeof app.listen>>((resolve) => {
     const server = app.listen(port, () => resolve(server));
   });
