import io
import re
from typing import Any, Dict, List, Optional

import prompt_toolkit
import prompt_toolkit.history
import requests
from PIL import Image
from rich import console as rich_console
from rich import markup

from fixieai import FixieClient
from fixieai.client.client import Session

HISTORY_FILE = "history.txt"
textconsole = rich_console.Console()
PROMPT = "fixie 🦊❯ "


class Console:
    """A simple console interface for Fixie."""

    def __init__(
        self,
        client: FixieClient,
        session: Session,
        history_file: str = HISTORY_FILE,
    ):
        self._client = client
        self._session = session
        self._history_file = history_file
        self._response_index = 0

    def run(
        self,
        initial_message: Optional[str] = None,
    ) -> None:
        """Run the console application."""

        textconsole.print("[blue]Welcome to Fixie!")
        textconsole.print(f"Connected to: {self._session.session_url}")

        # Show what's already in the session thus far.
        for message in self._session.get_messages_since_last_time():
            self._show_message(message, show_user_message=True)

        history = prompt_toolkit.history.FileHistory(self._history_file)
        if initial_message:
            prompt_toolkit.print_formatted_text(f"{PROMPT}{initial_message}")
            history.append_string(initial_message)
            self._query(initial_message)

        while True:
            in_text = prompt_toolkit.prompt(
                PROMPT,
                history=history,
                auto_suggest=prompt_toolkit.auto_suggest.AutoSuggestFromHistory(),
            )
            self._query(in_text)

    def _query(self, in_text: str) -> None:
        with textconsole.status("Working...", spinner="bouncingBall"):
            try:
                for message in self._session.run(in_text):
                    self._show_message(message)
            except requests.exceptions.HTTPError as e:
                textconsole.print(f"🚨 {e}")
                return

    def _show_message(self, message: Dict[str, Any], show_user_message: bool = False):
        """Shows a message dict from FixieClient.

        If show_user_message is set, the user messages are also printed with the PROMPT.
        This option is useful for showing previous messages in the chat when connecting
        to a session.
        """
        sender_handle = (
            message["sentBy"]["handle"] if message["sentBy"] else "<unknown>"
        )
        if message["type"] == "query" and sender_handle == "user":
            if show_user_message:
                textconsole.print(f"{PROMPT}{markup.escape(message['text'])}")
        elif message["type"] != "response":
<<<<<<< HEAD
            textconsole.print(f"   [dim]@{sender_handle}: {message['text']}[/]")
=======
            textconsole.print(
                f"   [dim]@{message['sentBy']['handle']}: "
                f"{markup.escape(message['text'])}[/]"
            )
>>>>>>> d87d013b
        else:
            self._response_index += 1
            textconsole.print(
                f"{self._response_index}❯ {markup.escape(message['text'])}"
            )
            self._show_embeds(message["text"])

    def _show_embeds(self, message: str):
        """Shows embeds referenced in `message_text`."""
        # Check embed references in message (denoted by #id).
        embed_ids = _extract_embed_refs(message)
        if not embed_ids:
            return
        # Get a dict of all embed_id -> embeds in the session.
        embeds = {
            embed_dict["key"]: embed_dict["embed"]
            for embed_dict in self._session.get_embeds()
        }
        # Show what we can find.
        for embed_id in embed_ids:
            if embed_id not in embeds:
                textconsole.print(
                    f"   [dim]embed #{embed_id} not found in session[/]", style="red"
                )
                continue
            _show_embed(
                embeds[embed_id]["url"],
                embeds[embed_id]["contentType"],
            )


def _extract_embed_refs(message: str) -> List[int]:
    """Returns a list of embed ids referenced in `message_text`."""
    embed_refs = []
    odd_number_of_sharps = r"(?<!#)(##)*#(?!#)"
    for match in re.finditer(odd_number_of_sharps + r"(?P<embed_num>\d+)", message):
        embed_refs.append(int(match.group("embed_num")))
    return embed_refs


def _show_embed(url: str, content_type: str):
    if content_type.startswith("image/"):
        response = requests.get(url)
        response.raise_for_status()
        image = Image.open(io.BytesIO(response.content))
        image.show()<|MERGE_RESOLUTION|>--- conflicted
+++ resolved
@@ -81,14 +81,10 @@
             if show_user_message:
                 textconsole.print(f"{PROMPT}{markup.escape(message['text'])}")
         elif message["type"] != "response":
-<<<<<<< HEAD
-            textconsole.print(f"   [dim]@{sender_handle}: {message['text']}[/]")
-=======
             textconsole.print(
-                f"   [dim]@{message['sentBy']['handle']}: "
+                f"   [dim]@{sender_handle}: "
                 f"{markup.escape(message['text'])}[/]"
             )
->>>>>>> d87d013b
         else:
             self._response_index += 1
             textconsole.print(
