#!/usr/bin/env python3

from typing import Optional

import click
import pkg_resources
import requests
from packaging import version

import fixieai
from fixieai import constants
from fixieai.cli.agent import commands as agent_commands
from fixieai.cli.auth import commands as auth_commands
from fixieai.cli.session import commands as session_commands


class CliContext:
    def __init__(self):
        self._client: Optional[fixieai.FixieClient] = None

    @property
    def client(self) -> fixieai.FixieClient:
        if self._client is None:
            if constants.is_authenticated():
                self._client = fixieai.FixieClient()
            else:
                click.secho(
                    "User is not authenticated. Run 'fixie auth' to authenticate, or "
                    "set the FIXIE_API_KEY environment variable, which can be obtained"
                    " from your profile page at https://app.fixie.ai/profile",
                    fg="red",
                )
                raise click.exceptions.Exit(11)
        return self._client


@click.group()
@click.pass_context
def fixie(ctx):
    """Command-line interface to the Fixie platform."""
    ctx.ensure_object(CliContext)


# Add subcommands
fixie.add_command(agent_commands.agent)
fixie.add_command(auth_commands.auth)
fixie.add_command(session_commands.session)
fixie.add_command(auth_commands.user)

# Add aliases for commonly used paths
fixie.add_command(agent_commands.init_agent, "init")
fixie.add_command(agent_commands.deploy, "deploy")
fixie.add_command(agent_commands.serve, "serve")
fixie.add_command(agent_commands.publish, "publish")
fixie.add_command(agent_commands.unpublish, "unpublish")
fixie.add_command(session_commands.new_session, "console")
fixie.add_command(session_commands.query, "query")


<<<<<<< HEAD
def get_installed_version(package_name):
=======
def get_installed_version(package_name: str) -> Optional[str]:
>>>>>>> dca3fce4
    try:
        # Get the distribution object for the specified package
        distribution = pkg_resources.get_distribution(package_name)
        # Get the version of the installed package
        installed_version = distribution.version
<<<<<<< HEAD
        return installed_version
=======
        return str(installed_version)
>>>>>>> dca3fce4
    except pkg_resources.DistributionNotFound:
        # Handle the case where the package is not found
        return None


<<<<<<< HEAD
def check_for_update(package_name):
    installed_version = get_installed_version(package_name)
=======
def check_for_update(package_name: str):
    installed_version = get_installed_version(package_name)
    if not installed_version:
        return
>>>>>>> dca3fce4
    try:
        response = requests.get(f"https://pypi.org/pypi/{package_name}/json", timeout=3)
        response.raise_for_status()
    except Exception as e:
        click.secho(f"An error occurred while checking for updates: {e}", fg="yellow")
        return

    package_info = response.json()
    latest_version = package_info["info"]["version"]
    if version.parse(installed_version) < version.parse(latest_version):
        click.secho(
            f"🦊 A newer version of {package_name} is available: {latest_version}",
            fg="green",
        )

        click.secho(f"You are currently using version {installed_version}", fg="yellow")
        click.secho(f"You can upgrade using:", fg="yellow")
        click.secho(f"   pip install --upgrade {package_name}\n\n", fg="blue")


if __name__ == "__main__":
    check_for_update("fixieai")
    fixie()<|MERGE_RESOLUTION|>--- conflicted
+++ resolved
@@ -57,35 +57,22 @@
 fixie.add_command(session_commands.query, "query")
 
 
-<<<<<<< HEAD
-def get_installed_version(package_name):
-=======
 def get_installed_version(package_name: str) -> Optional[str]:
->>>>>>> dca3fce4
     try:
         # Get the distribution object for the specified package
         distribution = pkg_resources.get_distribution(package_name)
         # Get the version of the installed package
         installed_version = distribution.version
-<<<<<<< HEAD
-        return installed_version
-=======
         return str(installed_version)
->>>>>>> dca3fce4
     except pkg_resources.DistributionNotFound:
         # Handle the case where the package is not found
         return None
 
 
-<<<<<<< HEAD
-def check_for_update(package_name):
-    installed_version = get_installed_version(package_name)
-=======
 def check_for_update(package_name: str):
     installed_version = get_installed_version(package_name)
     if not installed_version:
         return
->>>>>>> dca3fce4
     try:
         response = requests.get(f"https://pypi.org/pypi/{package_name}/json", timeout=3)
         response.raise_for_status()
