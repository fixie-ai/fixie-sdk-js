--- conflicted
+++ resolved
@@ -3,20 +3,8 @@
 import click
 
 import fixieai
-<<<<<<< HEAD
-from fixieai import constants
-from fixieai.cli import auth
-from fixieai.cli import agent_config
-from fixieai.cli import console
-
-textconsole = rich_console.Console()
-
-
-#######  fixie CLI definition  #######
-=======
 from fixieai.cli.agent import commands as agent_commands
 from fixieai.cli.session import commands as session_commands
->>>>>>> df49323b
 
 
 @click.group()
@@ -26,65 +14,6 @@
     ctx.ensure_object(dict)
     client = fixieai.FixieClient()
     ctx.obj["CLIENT"] = client
-<<<<<<< HEAD
-    ctx.obj["VERBOSE"] = verbose
-
-
-############  fixie auth  ############
-
-
-@fixie.command("auth", help="Authenticate to fixie and save credentials.")
-@click.option("--force", "-f", is_flag=True)
-def authenticate(force: bool):
-    if not force:
-        try:
-            constants.fixie_api_key()
-            click.echo("User is already authenticated. Set --force to override.")
-            return
-        except ValueError:
-            pass
-    auth.authentication_flow()
-
-
-############  fixie init  ############
-
-
-@fixie.command("init", help="Creates an agent.yaml file.")
-def init():
-    try:
-        current_config = agent_config.load_config()
-    except FileNotFoundError:
-        current_config = agent_config.AgentConfig()
-    agent_config.prompt_user(current_config)
-    agent_config.save_config(current_config)
-
-
-############  fixie agent  ############
-
-
-@fixie.group(help="Agent-related commands.")
-def agent():
-    pass
-
-
-@agent.command("list", help="List agents.")
-@click.pass_context
-def list_agents(ctx):
-    client = ctx.obj["CLIENT"]
-    agents = client.get_agents()
-    for agent_id, agent in agents.items():
-        textconsole.print(f"[green]{agent_id}[/]: {agent['name']}")
-        if ctx.obj["VERBOSE"]:
-            textconsole.print(f"    {agent['description']}")
-            textconsole.print(f"    [yellow]Developer[/]: {agent['developer']}")
-            if "moreInfo" in agent and agent["moreInfo"]:
-                textconsole.print(f"    [yellow]More info[/]: {agent['moreInfo']}")
-            textconsole.print("")
-
-
-############  fixie session  ############
-=======
->>>>>>> df49323b
 
 
 # Add subcommands
