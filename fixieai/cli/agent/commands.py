--- conflicted
+++ resolved
@@ -247,7 +247,9 @@
             config.deployment_url = stack.enter_context(tunnel_.Tunnel(host, port))
 
         agent_api = _ensure_agent_updated(ctx.obj.client, config)
-<<<<<<< HEAD
+        console.print(
+            f"🦊 Agent [green]{agent_api.agent_id}[/] running locally on {host}:{port}, served via {agent_api.func_url}"
+        )
 
         if reload:
             os.environ["FIXIE_REFRESH_AGENT_ID"] = agent_api.agent_id
@@ -263,12 +265,6 @@
         else:
             _, agent_impl = loader.load_agent_from_path(path)
             agent_impl.serve(agent_api.agent_id, host, port)
-=======
-        console.print(
-            f"🦊 Agent [green]{agent_api.agent_id}[/] running locally on {host}:{port}, served via {agent_api.func_url}"
-        )
-        agent_impl.serve(agent_api.agent_id, host, port)
->>>>>>> 2324aec1
 
 
 _DEPLOYMENT_BOOTSTRAP_SOURCE = """
