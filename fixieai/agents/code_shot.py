--- conflicted
+++ resolved
@@ -165,12 +165,6 @@
         self._funcs[name] = func
         return func
 
-<<<<<<< HEAD
-    def _handshake(self) -> AgentMetadata:
-        return AgentMetadata(self.base_prompt, self.few_shots)
-
-    def _serve_func(self, func_name: str, query: api.AgentQuery) -> api.AgentResponse:
-=======
     def _handshake(self) -> fastapi.Response:
         """Returns the agent's metadata in YAML format."""
         metadata = AgentMetadata(self.base_prompt, self.few_shots)
@@ -180,17 +174,16 @@
     def _serve_func(
         self,
         func_name: str,
-        query: AgentQuery,
+        query: api.AgentQuery,
         credentials: fastapi.security.HTTPAuthorizationCredentials = fastapi.Depends(
             fastapi.security.HTTPBearer()
         ),
-    ) -> AgentResponse:
+    ) -> api.AgentResponse:
         """Verifies the request is a valid request from Fixie, and dispatches it to
         the appropriate function.
         """
         if not self._verify_token(credentials.credentials):
             raise fastapi.HTTPException(status_code=403, detail="Invalid token")
->>>>>>> ef4e8115
         try:
             pyfunc = self._funcs[func_name]
         except KeyError:
