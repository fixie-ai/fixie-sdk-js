from __future__ import annotations

import dataclasses
import functools
import inspect
import json
import re
import threading
from typing import Any, Callable, Dict, Iterable, List, Optional, Union

import fastapi
import jwt
import requests
import uvicorn
import yaml
from pydantic import dataclasses as pydantic_dataclasses

from fixieai import constants
from fixieai.agents import api
from fixieai.agents import oauth
from fixieai.agents import user_storage
from fixieai.agents import utils

# Regex that controls what Func names are allowed.
ACCEPTED_FUNC_NAMES = re.compile(r"^\w+$")

# The JWT claim containing the agent ID
_AGENT_ID_JWT_CLAIM = "aid"


@pydantic_dataclasses.dataclass
class DocumentLoader:
    """Document loader for a Fixie CodeShot Agent."""

    name: str


@pydantic_dataclasses.dataclass
class DocumentCorpus:
    """Document corpus for a Fixie CodeShot Agent."""

    urls: List[str]
    loader: DocumentLoader


@pydantic_dataclasses.dataclass
class AgentMetadata:
    """Metadata for a Fixie CodeShot Agent.

    This will get sent to the Fixie platform upon handshake.
    """

    base_prompt: str
    few_shots: List[str]
    corpora: List[DocumentCorpus]

    def __post_init__(self):
        utils.strip_prompt_lines(self)
        utils.validate_code_shot_agent(self)


class CodeShotAgent:
    """A CodeShot agent.

    To make a CodeShot agent, simply pass a BASE_PROMPT and FEW_SHOTS:

        BASE_PROMPT = "A summary of what this agent does; how it does it; and its
        personality"

        FEW_SHOTS = '''
        Q: <Sample query that this agent supports>
        A: <Desired response for this query>

        Q: <Another sample query>
        A: <Desired response for this query>
        '''

        agent = CodeShotAgent(BASE_PROMPT, FEW_SHOTS)

    You can have FEW_SHOTS as a single string of all your few-shots separated by 2 new
    lines, or as an explicit list of one few-shot per index.

    Your few-shots may reach out to other Agents in the fixie ecosystem by
    "Ask Agent[agent_id]: <query to pass>", or reach out to some python functions
    by "Ask Func[func_name]: <query to pass>".

    There are a series of default runtime `Func`s provided by the platform available for
    your agents to consume. For a full list of default runtime `Func`s, refer to:
        http://docs.fixie.ai/XXX

    You may also need to write your own python functions here to be consumed by your
    agent. To make a function accessible by an agent, you'd need to register it by
    `@agent.register_func`. Example:

        @agent.register_func
        def func_name(query: fixieai.Message) -> ReturnType:
            ...

        , where ReturnType is one of `str`, `fixieai.Message`, or `fixie.AgentResponse`.

    Note that in the above, we are using the decorator `@agent.register_func` to
    register this function with the agent instance we just created.

    To check out the default `Func`s that are provided in Fixie, see:
        http://docs.fixie.ai/XXX

    """

    def __init__(
        self,
        base_prompt: str,
        few_shots: Union[str, List[str]],
        corpora: Optional[List[DocumentCorpus]] = None,
        oauth_params: Optional[oauth.OAuthParams] = None,
    ):
        if isinstance(few_shots, str):
            few_shots = _split_few_shots(few_shots)

        self.base_prompt = base_prompt
        self.few_shots = few_shots
        self.corpora = corpora
        self.oauth_params = oauth_params
        self._funcs: Dict[str, Callable] = {}
        self._jwks_client = jwt.PyJWKClient(constants.FIXIE_JWKS_URL)

        if oauth_params is not None:
            # Register default Funcs.
            self.register_func(_oauth)

    def serve(
        self, agent_id: Optional[str] = None, host: str = "0.0.0.0", port: int = 8181
    ):
        """Starts serving the current agent at `{host}:{port}` via uvicorn.

        If agent_id is specified, this pings Fixie upon startup to fetch the latest prompt and fewshots.

        Args:
            agent_id: The qualified agent id (`username/handle`)
            host: The address to start listening at.
            port: The port number to start listening at.
        """
        fast_api = fastapi.FastAPI()
        fast_api.include_router(self.api_router())
        if agent_id:
            fast_api.add_event_handler(
                "startup", functools.partial(_ping_fixie_async, agent_id)
            )
        uvicorn.run(fast_api, host=host, port=port)

    def api_router(self) -> fastapi.APIRouter:
        """Returns a fastapi.APIRouter object that serves the agent."""
        router = fastapi.APIRouter()
        router.add_api_route("/", self._handshake, methods=["GET"])
        router.add_api_route("/{func_name}", self._serve_func, methods=["POST"])
        return router

    def register_func(
        self, func: Optional[Callable] = None, *, func_name: Optional[str] = None
    ) -> Callable:
        """A function decorator to register `Func`s with this agent.

        This decorator will not change the callable itself.

        Usage:

            agent = CodeShotAgent(base_prompt, few_shots)

            @agent.register_func
            def func(query):
                ...

        Optional Decorator Args:
            func_name: Optional function name to register this function by. If unset,
                the function name will be used.
        """
        if func is None:
            # Func is not passed in. It's the decorator being created.
            return functools.partial(self.register_func, func_name=func_name)

        if func_name is not None:
            if not ACCEPTED_FUNC_NAMES.fullmatch(func_name):
                raise ValueError(
                    f"Function names may only be alphanumerics, got {func_name!r}."
                )

        utils.validate_registered_pyfunc(func, self)
        name = func_name or func.__name__
        if name in self._funcs:
            raise ValueError(f"Func[{name}] is already registered with agent.")
        self._funcs[name] = func
        return func

    def _handshake(self) -> fastapi.Response:
        """Returns the agent's metadata in YAML format."""
<<<<<<< HEAD
        metadata = AgentMetadata(self.base_prompt, self.few_shots, self.corpora)  # type: ignore[call-arg]
=======
        metadata = AgentMetadata(self.base_prompt, self.few_shots)
>>>>>>> 1e3a661c
        yaml_content = yaml.dump(dataclasses.asdict(metadata))
        return fastapi.Response(yaml_content, media_type="application/yaml")

    def _serve_func(
        self,
        func_name: str,
        query: api.AgentQuery,
        credentials: fastapi.security.HTTPAuthorizationCredentials = fastapi.Depends(
            fastapi.security.HTTPBearer()
        ),
    ) -> api.AgentResponse:
        """Verifies the request is a valid request from Fixie, and dispatches it to
        the appropriate function.
        """
        token_claims = _VerifiedTokenClaims.from_token(
            credentials.credentials, self._jwks_client
        )
        if token_claims is None:
            raise fastapi.HTTPException(status_code=403, detail="Invalid token")
        elif (
            query.access_token is not None
            and query.access_token != credentials.credentials
        ):
            raise fastapi.HTTPException(status_code=403, detail="Mismatched tokens")
        else:
            query.access_token = credentials.credentials

        try:
            pyfunc = self._funcs[func_name]
        except KeyError:
            raise fastapi.HTTPException(
                status_code=404, detail=f"Func[{func_name}] doesn't exist"
            )
        kwargs = self._get_func_kwargs(
            query, token_claims, inspect.signature(pyfunc).parameters.keys()
        )
        output = pyfunc(**kwargs)
        try:
            return _wrap_with_agent_response(output)
        except TypeError:
            raise TypeError(
                f"Func[{func_name}] returned unexpected output of type {type(output)}."
            )

    def _get_func_kwargs(
        self,
        query: api.AgentQuery,
        token_claims: _VerifiedTokenClaims,
        arg_names: Iterable[str],
    ) -> Dict[str, Any]:
        kwargs: Dict[str, Any] = {}
        for arg_name in arg_names:
            if arg_name == "query":
                kwargs[arg_name] = query.message
            elif arg_name == "user_storage":
                kwargs[arg_name] = user_storage.UserStorage(
                    query, token_claims.agent_id
                )
            elif arg_name == "oauth_handler":
                assert self.oauth_params, "oauth_params is not set"
                kwargs[arg_name] = oauth.OAuthHandler(
                    self.oauth_params, query, token_claims.agent_id
                )
            else:
                raise ValueError(f"Found unknown argument {arg_name!r}.")
        return kwargs


@pydantic_dataclasses.dataclass
class _VerifiedTokenClaims:
    """Verified claims from an agent token."""

    agent_id: str

    @staticmethod
    def from_token(
        token: str, jwks_client: jwt.PyJWKClient
    ) -> Optional[_VerifiedTokenClaims]:
        try:
            public_key = jwks_client.get_signing_key_from_jwt(token)
            claims = jwt.decode(
                token,
                public_key.key,
                algorithms=["EdDSA"],
                audience=constants.FIXIE_AGENT_API_AUDIENCES,
            )
        except jwt.DecodeError:
            return None

        if _AGENT_ID_JWT_CLAIM not in claims or not isinstance(
            claims[_AGENT_ID_JWT_CLAIM], str
        ):
            # Agent id claim is required
            return None

        return _VerifiedTokenClaims(agent_id=claims[_AGENT_ID_JWT_CLAIM])


def _oauth(query: api.Message, oauth_handler: oauth.OAuthHandler) -> str:
    """Serves Func[_oauth] which is used upon auth redirect callback."""
    auth_request = json.loads(query.text)
    state = auth_request["state"]
    code = auth_request["code"]
    oauth_handler.authorize(state, code)
    return "Authorization successful!"


def _wrap_with_agent_response(
    value: Union[str, api.Message, api.AgentResponse]
) -> api.AgentResponse:
    if isinstance(value, str):
        return api.AgentResponse(api.Message(value))
    elif isinstance(value, api.Message):
        return api.AgentResponse(value)
    elif isinstance(value, api.AgentResponse):
        return value
    else:
        raise TypeError(f"Unexpected type to wrap: {type(value)}")


def _split_few_shots(few_shots: str) -> List[str]:
    """Split a long string of all few-shots into a list of few-shot strings."""
    # First, strip all lines to remove bad spaces.
    few_shots = "\n".join(line.strip() for line in few_shots.splitlines())
    # Then, split by "\n\nQ:".
    few_shot_splits = few_shots.split("\n\nQ:")
    few_shot_splits = [few_shot_splits[0]] + [
        "Q:" + few_shot for few_shot in few_shot_splits[1:]
    ]
    return few_shot_splits


def _ping_fixie_async(agent_id: str):
    """Asynchronously pings Fixie to refresh the given agent_id."""
    thread = threading.Thread(target=_ping_fixie_sync, args=(agent_id,))
    thread.start()


def _ping_fixie_sync(agent_id: str):
    response = requests.post(f"{constants.FIXIE_REFRESH_URL}/{agent_id}")
    response.raise_for_status()<|MERGE_RESOLUTION|>--- conflicted
+++ resolved
@@ -192,11 +192,7 @@
 
     def _handshake(self) -> fastapi.Response:
         """Returns the agent's metadata in YAML format."""
-<<<<<<< HEAD
         metadata = AgentMetadata(self.base_prompt, self.few_shots, self.corpora)  # type: ignore[call-arg]
-=======
-        metadata = AgentMetadata(self.base_prompt, self.few_shots)
->>>>>>> 1e3a661c
         yaml_content = yaml.dump(dataclasses.asdict(metadata))
         return fastapi.Response(yaml_content, media_type="application/yaml")
 
