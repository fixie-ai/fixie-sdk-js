--- conflicted
+++ resolved
@@ -66,14 +66,9 @@
 
 ## Test Your Agent
 
-<<<<<<< HEAD
-To test your agent, you have two options: 
-1. Run it on your local machine using the `fixie agent serve` command. This allows you to see the debugging logs of your agent directly in your console.
-=======
 To test your agent, you have two options:
 
-1. Run it on your local machine using the `fixie agent serve` command
->>>>>>> 0dcce2ed
+1. Run it on your local machine using the `fixie agent serve` command. This allows you to see the debugging logs of your agent directly in your console.
 1. Deploy it to the Fixie platform using the `fixie agent deploy` command.
 
 Whichever option you choose, you can still use the Fixie Platform
